[
    {
        "type": "category",
        "label": "Samples",
        "children": [
            {
                "type": "sub-category",
                "label": "Basic",
                "children": [
                    {
                        "type": "menu-item",
                        "label": "Hello World (console)",
                        "fsharpCode": "basic/hello-world-console.fs"
                    },
                    {
                        "type": "menu-item",
                        "label": "Hello World (HTML)",
                        "fsharpCode": "basic/hello-world-html.fs",
                        "htmlCode": "basic/hello-world-html.html"
                    }
                ]
            },
            {
                "type": "sub-category",
                "label": "Elmish",
                "children": [
                    {
                        "type": "menu-item",
                        "label": "Simple input",
                        "fsharpCode": "elmish/simple_input.fs",
                        "htmlCode": "elmish/simple_input.html",
                        "cssCode": "elmish/simple_input.css"
                    },
                    {
                        "type": "menu-item",
                        "label": "Counter",
                        "fsharpCode": "elmish/counter.fs",
                        "htmlCode": "elmish/counter.html"
                    },
                    {
                        "type": "menu-item",
                        "label": "Clock",
                        "fsharpCode": "elmish/clock.fs",
                        "htmlCode": "elmish/clock.html"
                    },
                    {
                        "type": "menu-item",
                        "label": "Calculator",
                        "fsharpCode": "elmish/calculator.fs",
                        "htmlCode": "elmish/calculator.html"
                    },
                    {
                        "type": "menu-item",
                        "label": "Memory",
                        "fsharpCode": "elmish/memory.fs",
                        "htmlCode": "elmish/memory.html"
                    },
                    {
                        "type": "menu-item",
                        "label": "Sudoku",
                        "fsharpCode": "elmish/sudoku.fs",
                        "htmlCode": "elmish/sudoku.html"
                    },
                    {
                        "type": "menu-item",
                        "label": "TodoMVC",
                        "fsharpCode": "elmish/todomvc.fs",
                        "htmlCode": "elmish/todomvc.html"
                    },
                    {
                        "type": "menu-item",
                        "label": "Spreadsheet",
                        "fsharpCode": "elmish/spreadsheet.fs",
                        "htmlCode": "elmish/spreadsheet.html"
                    }

                ]
            },
            {
                "type": "sub-category",
                "label": "Canvas",
                "children": [
                    {
                        "type": "menu-item",
                        "label": "Segments follow mouse",
                        "fsharpCode": "canvas/segments.fs",
                        "htmlCode": "canvas/segments.html"
                    }
                ]
            },
            {
                "type": "sub-category",
                "label": "Fun and Games",
                "children": [
                    {
                        "type": "menu-item",
                        "label": "Super Fable Mario",
                        "fsharpCode": "games/mario.fs",
                        "htmlCode": "games/mario.html"
                    },
                    {
                        "type": "menu-item",
                        "label": "Ozmo Game",
                        "fsharpCode": "games/ozmo.fs",
                        "htmlCode": "games/ozmo.html"
                    },
                    {
                        "type": "menu-item",
                        "label": "Pacman",
                        "fsharpCode": "games/pacman.fs",
                        "htmlCode": "games/pacman.html"
                    }
                ]
            },
            {
                "type": "sub-category",
                "label": "Visualizations",
                "children": [
                    {
                        "type": "menu-item",
                        "label": "Basic canvas",
                        "fsharpCode": "visual/basic-canvas.fs",
                        "htmlCode": "visual/basic-canvas.html"
                    },
                    {
                        "type": "menu-item",
                        "label": "Mandelbrot",
                        "fsharpCode": "visual/mandelbrot.fs",
                        "htmlCode": "visual/mandelbrot.html"
                    },
                    {
                        "type": "menu-item",
                        "label": "Ray Tracer",
                        "fsharpCode": "visual/raytracer.fs",
                        "htmlCode": "visual/raytracer.html"
                    },
                    {
                        "type": "menu-item",
                        "label": "Hokusai",
                        "fsharpCode": "visual/hokusai.fs",
                        "htmlCode": "visual/hokusai.html"
                    },
                    {
                        "type": "menu-item",
                        "label": "Color Fountain",
                        "fsharpCode": "visual/color-fountain.fs",
                        "htmlCode": "visual/color-fountain.html"
                    }
                ]
            },
            {
                "type": "sub-category",
                "label": "Other",
                "children": [
                    {
                        "type": "menu-item",
<<<<<<< HEAD
                        "label": "Sudoku",
                        "fsharpCode": "other/sudoku.fs"
                    },
                    {
                        "type": "menu-item",
=======
>>>>>>> 05e59b2e
                        "label": "Parser Libray",
                        "fsharpCode": "other/parser.fs"
                    }
                ]
            }
        ]
    },
    {
        "type": "category",
        "label": "Learn",
        "children": [
            {
                "type": "sub-category",
                "label": "Interop with JS",
                "children": [
                    {
                        "type": "menu-item",
                        "label": "Mini JQuery bindings",
                        "fsharpCode": "interop/jquery.fs",
                        "htmlCode": "interop/jquery.html"
                    },
                    {
                        "type": "menu-item",
                        "label": "Commented Interop examples",
                        "fsharpCode": "interop/interop-samples.fs",
                        "htmlCode": "interop/interop-samples.html"
                    }
                ]
            }
        ]
    }
]<|MERGE_RESOLUTION|>--- conflicted
+++ resolved
@@ -154,14 +154,6 @@
                 "children": [
                     {
                         "type": "menu-item",
-<<<<<<< HEAD
-                        "label": "Sudoku",
-                        "fsharpCode": "other/sudoku.fs"
-                    },
-                    {
-                        "type": "menu-item",
-=======
->>>>>>> 05e59b2e
                         "label": "Parser Libray",
                         "fsharpCode": "other/parser.fs"
                     }
