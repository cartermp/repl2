--- conflicted
+++ resolved
@@ -460,19 +460,7 @@
             Literals.EDITOR_COLLAPSED_HEIGHT, Literals.EDITOR_UNCOLLAPSED_HEIGHT
 
     let problems =
-<<<<<<< HEAD
-        div [ Style [ BackgroundColor "#fff0f0"
-                      BorderTop "1px solid #ffd6d6"
-                      Color "#ff0000"
-                      Flex "0 0 auto"
-                      MaxHeight "33%"
-                      Overflow "auto"
-                      Margin "0"
-                      Padding "0.5rem 0.75rem"
-                      WhiteSpace "pre-wrap" ] ]
-=======
         div [ Class "problems-container" ]
->>>>>>> 8dbc6df2
             [ for error in model.FSharpErrors do
                 match error.severity with
                 | Monaco.MarkerSeverity.Error
@@ -483,26 +471,12 @@
                         | Monaco.MarkerSeverity.Warning -> Fa.I.ExclamationCircle
                         | _ -> failwith "Should not happen"
 
-<<<<<<< HEAD
-                    let message =
-                        if error.message.Contains("\n") then
-                            error.message.Split('\n').[0]
-                        else
-                            error.message
-
-                    yield span [ ]
-                            [ Icon.faIcon [ Icon.Size IsSmall ]
-                                [ Fa.icon icon ]
-                              str message
-                              span [ Style [ BackgroundColor "grey"] ]
-=======
                     yield div [ Class "problems-row" ]
                             [ Icon.faIcon [ Icon.Size IsSmall ]
                                 [ Fa.icon icon ]
                               span [ Class "problems-description" ]
                                 [ str error.message ]
                               span [ Class "problems-row-position" ]
->>>>>>> 8dbc6df2
                                 [ str "("
                                   str (string error.startLineNumber)
                                   str ","
@@ -512,59 +486,6 @@
             ]
 
     div [ Class "editor-container"
-<<<<<<< HEAD
-          Style [ Width (numberToPercent model.PanelSplitRatio) ] ]
-        [ Card.card [ Common.Props [ Style [ Height ("calc("+ fsharpHeight + " - 4px)") ] ] ] // We remove 4px to compensate the vertical-resize height
-            [ Card.header [ Common.Props [ OnClick (fun _ -> dispatch ToggleFsharpCollapse )] ]
-                [ Card.Header.title [ ]
-                    [ str "F#" ]
-                  Card.Header.icon [ ]
-                    [ Icon.faIcon [ ]
-                        [ Fa.icon fsharpAngle
-                          Fa.faLg ] ] ]
-              Card.content [ Common.Props [ Style [ Display fsharpDisplay ] ] ]
-                [ ReactEditor.editor [ ReactEditor.Options fsharpEditorOptions
-                                       ReactEditor.Value model.FSharpCode
-                                       ReactEditor.OnChange (ChangeFsharpCode >> dispatch)
-                                       ReactEditor.Errors model.FSharpErrors
-                                       ReactEditor.EditorDidMount (fun editor monacoModule ->
-                                        if not (isNull editor) then
-                                            dispatch (SetFSharpEditor editor)
-
-                                            // Because we have access to the monacoModule here,
-                                            // register the different provider needed for F# editor
-                                            let getTooltip line column lineText =
-                                                async {
-                                                    let! res = model.Worker.PostAndAwaitResponse(GetTooltip(line, column, lineText))
-                                                    match res with
-                                                    | FoundTooltip lines -> return lines
-                                                    | _ -> return [||]
-                                                }
-
-                                            let tooltipProvider = Editor.createTooltipProvider getTooltip
-                                            monacoModule.languages.registerHoverProvider("fsharp", tooltipProvider) |> ignore
-
-                                            let getCompletion line column lineText =
-                                                async {
-                                                    let! res = model.Worker.PostAndAwaitResponse(GetCompletions(line, column, lineText))
-                                                    match res with
-                                                    | FoundCompletions lines -> return lines
-                                                    | _ -> return [||]
-                                                }
-
-                                            let completionProvider = Editor.createCompletionProvider getCompletion
-                                            monacoModule.languages.registerCompletionItemProvider("fsharp", completionProvider) |> ignore
-
-                                            editor.addCommand(monacoModule.KeyMod.Alt ||| int Monaco.KeyCode.Enter,
-                                                (fun () -> StartCompile None |> dispatch), "") |> ignore
-                                       ) ]
-
-                           ] ]
-          div [ Class "vertical-resize"
-                OnMouseDown (fun _ -> dispatch EditorDragStarted) ]
-              [ ]
-          problems
-=======
           Style [ Width (numberToPercent model.PanelSplitRatio)
                   Position "relative" ] ]
         [ editorTabs
@@ -604,7 +525,6 @@
                                         (fun () -> StartCompile None |> dispatch), "") |> ignore
                                ) ]
           problems ]
->>>>>>> 8dbc6df2
         //   Card.card [ Common.Props [ Style [ Height htmlHeight ] ] ]
         //     [ Card.header [ Common.Props [ OnClick (fun _ -> dispatch ToggleHtmlCollapse )] ]
         //         [ Card.Header.title [ ]
@@ -618,11 +538,7 @@
         //                                ReactEditor.Value model.HtmlCode
         //                                ReactEditor.OnChange (ChangeHtmlCode >> dispatch) ]
                          //] ]
-<<<<<<< HEAD
-                          ]
-=======
-
->>>>>>> 8dbc6df2
+
 
 let private outputTabs (activeTab : ActiveTab) dispatch =
     Tabs.tabs [ Tabs.IsCentered
